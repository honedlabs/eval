<<<<<<< HEAD
<?php

use Conquest\Evaluate\Evaluate;

it('evaluates the application', function () {
    $evaluation = Evaluate::measure()->terminate();
    expect($evaluation->getMemory())->toBeFloat();
    expect($evaluation->getDuration())->toBeFloat();
    expect($evaluation->getCost())->toBeFloat();
    expect($evaluation->getCount())->toBeNull();
    expect($evaluation->getProperties())->toBeNull();
    expect($evaluation->getMethods())->toBeNull();
});

it('evaluates an object', function () {
    $object = new class {
        public array $range;
        public function __construct()
        {
            $this->range = range(1, 10);
        }

        public function getRange(): array
        {
            return $this->range;
        }
    };
    $evaluation = Evaluate::measure($object)->terminate();
    expect($evaluation->getMemory())->toBeFloat();
    expect($evaluation->getDuration())->toBeFloat();
    expect($evaluation->getCost())->toBeFloat();
    expect($evaluation->getCount())->toBeNull();
    expect($evaluation->getProperties())->toBe(1);
    expect($evaluation->getMethods())->toBe(1);
});

it('evaluates an array', function () {
    $arr = range(1, 100);
    $evaluation = Evaluate::measure($arr)->terminate();
    expect($evaluation->getMemory())->toBeFloat();
    expect($evaluation->getDuration())->toBeFloat();
    expect($evaluation->getCost())->toBeFloat();
    expect($evaluation->getCount())->toBe(100);
    expect($evaluation->getProperties())->toBeNull();
    expect($evaluation->getMethods())->toBeNull();
});

it('evaluates a string', function () {
    $primitive = 'Hello, World!';
    $evaluation = Evaluate::measure($primitive)->terminate();
    expect($evaluation->getMemory())->toBeFloat();
    expect($evaluation->getDuration())->toBeFloat();
    expect($evaluation->getCost())->toBeFloat();
    expect($evaluation->getCount())->toBeNull();
    expect($evaluation->getProperties())->toBeNull();
    expect($evaluation->getMethods())->toBeNull();
=======
<?php

use Conquest\Evaluate\Evaluate;

// it('evaluates a callable', function () {
//     dd(
//         Evaluate::new(fn () => range(1, 1000000))
//     );
// });

// it('calculates metrics for an object', function () {
//     $object = new class {
//         public array $range;
//         public function __construct()
//         {
//             $this->range = range(1, 10000000);
//         }
//     };
//     dd(Evaluate::new($object));
// });

it('calculates metrics for a array', function () {
    $primitive = range(1, 1000000);
    dd(Evaluate::new([$primitive]));
});

it('calculates metrics for a primitive', function () {
    $primitive = 1;
    dd(Evaluate::new($primitive));
>>>>>>> 73daa217
});<|MERGE_RESOLUTION|>--- conflicted
+++ resolved
@@ -1,89 +1,57 @@
-<<<<<<< HEAD
-<?php
-
-use Conquest\Evaluate\Evaluate;
-
-it('evaluates the application', function () {
-    $evaluation = Evaluate::measure()->terminate();
-    expect($evaluation->getMemory())->toBeFloat();
-    expect($evaluation->getDuration())->toBeFloat();
-    expect($evaluation->getCost())->toBeFloat();
-    expect($evaluation->getCount())->toBeNull();
-    expect($evaluation->getProperties())->toBeNull();
-    expect($evaluation->getMethods())->toBeNull();
-});
-
-it('evaluates an object', function () {
-    $object = new class {
-        public array $range;
-        public function __construct()
-        {
-            $this->range = range(1, 10);
-        }
-
-        public function getRange(): array
-        {
-            return $this->range;
-        }
-    };
-    $evaluation = Evaluate::measure($object)->terminate();
-    expect($evaluation->getMemory())->toBeFloat();
-    expect($evaluation->getDuration())->toBeFloat();
-    expect($evaluation->getCost())->toBeFloat();
-    expect($evaluation->getCount())->toBeNull();
-    expect($evaluation->getProperties())->toBe(1);
-    expect($evaluation->getMethods())->toBe(1);
-});
-
-it('evaluates an array', function () {
-    $arr = range(1, 100);
-    $evaluation = Evaluate::measure($arr)->terminate();
-    expect($evaluation->getMemory())->toBeFloat();
-    expect($evaluation->getDuration())->toBeFloat();
-    expect($evaluation->getCost())->toBeFloat();
-    expect($evaluation->getCount())->toBe(100);
-    expect($evaluation->getProperties())->toBeNull();
-    expect($evaluation->getMethods())->toBeNull();
-});
-
-it('evaluates a string', function () {
-    $primitive = 'Hello, World!';
-    $evaluation = Evaluate::measure($primitive)->terminate();
-    expect($evaluation->getMemory())->toBeFloat();
-    expect($evaluation->getDuration())->toBeFloat();
-    expect($evaluation->getCost())->toBeFloat();
-    expect($evaluation->getCount())->toBeNull();
-    expect($evaluation->getProperties())->toBeNull();
-    expect($evaluation->getMethods())->toBeNull();
-=======
-<?php
-
-use Conquest\Evaluate\Evaluate;
-
-// it('evaluates a callable', function () {
-//     dd(
-//         Evaluate::new(fn () => range(1, 1000000))
-//     );
-// });
-
-// it('calculates metrics for an object', function () {
-//     $object = new class {
-//         public array $range;
-//         public function __construct()
-//         {
-//             $this->range = range(1, 10000000);
-//         }
-//     };
-//     dd(Evaluate::new($object));
-// });
-
-it('calculates metrics for a array', function () {
-    $primitive = range(1, 1000000);
-    dd(Evaluate::new([$primitive]));
-});
-
-it('calculates metrics for a primitive', function () {
-    $primitive = 1;
-    dd(Evaluate::new($primitive));
->>>>>>> 73daa217
-});+<?php
+
+use Conquest\Evaluate\Evaluate;
+
+it('evaluates the application', function () {
+    $evaluation = Evaluate::measure()->terminate();
+    expect($evaluation->getMemory())->toBeFloat();
+    expect($evaluation->getDuration())->toBeFloat();
+    expect($evaluation->getCost())->toBeFloat();
+    expect($evaluation->getCount())->toBeNull();
+    expect($evaluation->getProperties())->toBeNull();
+    expect($evaluation->getMethods())->toBeNull();
+});
+
+it('evaluates an object', function () {
+    $object = new class {
+        public array $range;
+        public function __construct()
+        {
+            $this->range = range(1, 10);
+        }
+
+        public function getRange(): array
+        {
+            return $this->range;
+        }
+    };
+    $evaluation = Evaluate::measure($object)->terminate();
+    expect($evaluation->getMemory())->toBeFloat();
+    expect($evaluation->getDuration())->toBeFloat();
+    expect($evaluation->getCost())->toBeFloat();
+    expect($evaluation->getCount())->toBeNull();
+    expect($evaluation->getProperties())->toBe(1);
+    expect($evaluation->getMethods())->toBe(1);
+});
+
+it('evaluates an array', function () {
+    $arr = range(1, 100);
+    $evaluation = Evaluate::measure($arr)->terminate();
+    expect($evaluation->getMemory())->toBeFloat();
+    expect($evaluation->getDuration())->toBeFloat();
+    expect($evaluation->getCost())->toBeFloat();
+    expect($evaluation->getCount())->toBe(100);
+    expect($evaluation->getProperties())->toBeNull();
+    expect($evaluation->getMethods())->toBeNull();
+});
+
+it('evaluates a string', function () {
+    $primitive = 'Hello, World!';
+    $evaluation = Evaluate::measure($primitive)->terminate();
+    expect($evaluation->getMemory())->toBeFloat();
+    expect($evaluation->getDuration())->toBeFloat();
+    expect($evaluation->getCost())->toBeFloat();
+    expect($evaluation->getCount())->toBeNull();
+    expect($evaluation->getProperties())->toBeNull();
+    expect($evaluation->getMethods())->toBeNull();
+});